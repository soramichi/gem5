--- conflicted
+++ resolved
@@ -182,11 +182,7 @@
 arguments = []
 
 def usage(exitcode=None):
-<<<<<<< HEAD
-    print parser.print_help()
-=======
     parser.print_help()
->>>>>>> e1b8e715
     if exitcode is not None:
         sys.exit(exitcode)
 
