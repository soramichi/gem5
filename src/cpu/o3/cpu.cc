/*
 * Copyright (c) 2011 ARM Limited
 * All rights reserved
 *
 * The license below extends only to copyright in the software and shall
 * not be construed as granting a license to any other intellectual
 * property including but not limited to intellectual property relating
 * to a hardware implementation of the functionality of the software
 * licensed hereunder.  You may use the software subject to the license
 * terms below provided that you ensure that this notice is replicated
 * unmodified and in its entirety in all distributions of the software,
 * modified or unmodified, in source code or in binary form.
 *
 * Copyright (c) 2004-2006 The Regents of The University of Michigan
 * Copyright (c) 2011 Regents of the University of California
 * All rights reserved.
 *
 * Redistribution and use in source and binary forms, with or without
 * modification, are permitted provided that the following conditions are
 * met: redistributions of source code must retain the above copyright
 * notice, this list of conditions and the following disclaimer;
 * redistributions in binary form must reproduce the above copyright
 * notice, this list of conditions and the following disclaimer in the
 * documentation and/or other materials provided with the distribution;
 * neither the name of the copyright holders nor the names of its
 * contributors may be used to endorse or promote products derived from
 * this software without specific prior written permission.
 *
 * THIS SOFTWARE IS PROVIDED BY THE COPYRIGHT HOLDERS AND CONTRIBUTORS
 * "AS IS" AND ANY EXPRESS OR IMPLIED WARRANTIES, INCLUDING, BUT NOT
 * LIMITED TO, THE IMPLIED WARRANTIES OF MERCHANTABILITY AND FITNESS FOR
 * A PARTICULAR PURPOSE ARE DISCLAIMED. IN NO EVENT SHALL THE COPYRIGHT
 * OWNER OR CONTRIBUTORS BE LIABLE FOR ANY DIRECT, INDIRECT, INCIDENTAL,
 * SPECIAL, EXEMPLARY, OR CONSEQUENTIAL DAMAGES (INCLUDING, BUT NOT
 * LIMITED TO, PROCUREMENT OF SUBSTITUTE GOODS OR SERVICES; LOSS OF USE,
 * DATA, OR PROFITS; OR BUSINESS INTERRUPTION) HOWEVER CAUSED AND ON ANY
 * THEORY OF LIABILITY, WHETHER IN CONTRACT, STRICT LIABILITY, OR TORT
 * (INCLUDING NEGLIGENCE OR OTHERWISE) ARISING IN ANY WAY OUT OF THE USE
 * OF THIS SOFTWARE, EVEN IF ADVISED OF THE POSSIBILITY OF SUCH DAMAGE.
 *
 * Authors: Kevin Lim
 *          Korey Sewell
 *          Rick Strong
 */

#include "arch/kernel_stats.hh"
#include "config/the_isa.hh"
#include "config/use_checker.hh"
#include "cpu/o3/cpu.hh"
#include "cpu/o3/isa_specific.hh"
#include "cpu/o3/thread_context.hh"
#include "cpu/activity.hh"
#include "cpu/quiesce_event.hh"
#include "cpu/simple_thread.hh"
#include "cpu/thread_context.hh"
#include "debug/Activity.hh"
#include "debug/O3CPU.hh"
#include "debug/Quiesce.hh"
#include "enums/MemoryMode.hh"
#include "sim/core.hh"
#include "sim/full_system.hh"
#include "sim/process.hh"
#include "sim/stat_control.hh"
#include "sim/system.hh"

#if USE_CHECKER
#include "cpu/checker/cpu.hh"
#endif

#if THE_ISA == ALPHA_ISA
#include "arch/alpha/osfpal.hh"
#include "debug/Activity.hh"
#endif

class BaseCPUParams;

using namespace TheISA;
using namespace std;

BaseO3CPU::BaseO3CPU(BaseCPUParams *params)
    : BaseCPU(params)
{
}

void
BaseO3CPU::regStats()
{
    BaseCPU::regStats();
}

template<class Impl>
bool
FullO3CPU<Impl>::IcachePort::recvTiming(PacketPtr pkt)
{
    DPRINTF(O3CPU, "Fetch unit received timing\n");
    if (pkt->isResponse()) {
        // We shouldn't ever get a block in ownership state
        assert(!(pkt->memInhibitAsserted() && !pkt->sharedAsserted()));

        fetch->processCacheCompletion(pkt);
    }
    //else Snooped a coherence request, just return
    return true;
}

template<class Impl>
void
FullO3CPU<Impl>::IcachePort::recvRetry()
{
    fetch->recvRetry();
}

template <class Impl>
bool
FullO3CPU<Impl>::DcachePort::recvTiming(PacketPtr pkt)
{
    return lsq->recvTiming(pkt);
}

template <class Impl>
void
FullO3CPU<Impl>::DcachePort::recvRetry()
{
    lsq->recvRetry();
}

template <class Impl>
FullO3CPU<Impl>::TickEvent::TickEvent(FullO3CPU<Impl> *c)
    : Event(CPU_Tick_Pri), cpu(c)
{
}

template <class Impl>
void
FullO3CPU<Impl>::TickEvent::process()
{
    cpu->tick();
}

template <class Impl>
const char *
FullO3CPU<Impl>::TickEvent::description() const
{
    return "FullO3CPU tick";
}

template <class Impl>
FullO3CPU<Impl>::ActivateThreadEvent::ActivateThreadEvent()
    : Event(CPU_Switch_Pri)
{
}

template <class Impl>
void
FullO3CPU<Impl>::ActivateThreadEvent::init(int thread_num,
                                           FullO3CPU<Impl> *thread_cpu)
{
    tid = thread_num;
    cpu = thread_cpu;
}

template <class Impl>
void
FullO3CPU<Impl>::ActivateThreadEvent::process()
{
    cpu->activateThread(tid);
}

template <class Impl>
const char *
FullO3CPU<Impl>::ActivateThreadEvent::description() const
{
    return "FullO3CPU \"Activate Thread\"";
}

template <class Impl>
FullO3CPU<Impl>::DeallocateContextEvent::DeallocateContextEvent()
    : Event(CPU_Tick_Pri), tid(0), remove(false), cpu(NULL)
{
}

template <class Impl>
void
FullO3CPU<Impl>::DeallocateContextEvent::init(int thread_num,
                                              FullO3CPU<Impl> *thread_cpu)
{
    tid = thread_num;
    cpu = thread_cpu;
    remove = false;
}

template <class Impl>
void
FullO3CPU<Impl>::DeallocateContextEvent::process()
{
    cpu->deactivateThread(tid);
    if (remove)
        cpu->removeThread(tid);
}

template <class Impl>
const char *
FullO3CPU<Impl>::DeallocateContextEvent::description() const
{
    return "FullO3CPU \"Deallocate Context\"";
}

template <class Impl>
FullO3CPU<Impl>::FullO3CPU(DerivO3CPUParams *params)
    : BaseO3CPU(params),
      itb(params->itb),
      dtb(params->dtb),
      tickEvent(this),
#ifndef NDEBUG
      instcount(0),
#endif
      removeInstsThisCycle(false),
      fetch(this, params),
      decode(this, params),
      rename(this, params),
      iew(this, params),
      commit(this, params),

      regFile(this, params->numPhysIntRegs,
              params->numPhysFloatRegs),

      freeList(params->numThreads,
               TheISA::NumIntRegs, params->numPhysIntRegs,
               TheISA::NumFloatRegs, params->numPhysFloatRegs),

      rob(this,
          params->numROBEntries, params->squashWidth,
          params->smtROBPolicy, params->smtROBThreshold,
          params->numThreads),

      scoreboard(params->numThreads,
                 TheISA::NumIntRegs, params->numPhysIntRegs,
                 TheISA::NumFloatRegs, params->numPhysFloatRegs,
                 TheISA::NumMiscRegs * numThreads,
                 TheISA::ZeroReg),

      icachePort(&fetch, this),
      dcachePort(&iew.ldstQueue, this),

      timeBuffer(params->backComSize, params->forwardComSize),
      fetchQueue(params->backComSize, params->forwardComSize),
      decodeQueue(params->backComSize, params->forwardComSize),
      renameQueue(params->backComSize, params->forwardComSize),
      iewQueue(params->backComSize, params->forwardComSize),
      activityRec(name(), NumStages,
                  params->backComSize + params->forwardComSize,
                  params->activity),

      globalSeqNum(1),
      system(params->system),
      drainCount(0),
      deferRegistration(params->defer_registration)
{
    if (!deferRegistration) {
        _status = Running;
    } else {
        _status = Idle;
    }

#if USE_CHECKER
    if (params->checker) {
        BaseCPU *temp_checker = params->checker;
        checker = dynamic_cast<Checker<DynInstPtr> *>(temp_checker);
<<<<<<< HEAD
=======
        checker->setIcachePort(&icachePort);
#if FULL_SYSTEM
>>>>>>> 4acca8a0
        checker->setSystem(params->system);
    } else {
        checker = NULL;
    }
#endif // USE_CHECKER

    if (!FullSystem) {
        thread.resize(numThreads);
        tids.resize(numThreads);
    }

    // The stages also need their CPU pointer setup.  However this
    // must be done at the upper level CPU because they have pointers
    // to the upper level CPU, and not this FullO3CPU.

    // Set up Pointers to the activeThreads list for each stage
    fetch.setActiveThreads(&activeThreads);
    decode.setActiveThreads(&activeThreads);
    rename.setActiveThreads(&activeThreads);
    iew.setActiveThreads(&activeThreads);
    commit.setActiveThreads(&activeThreads);

    // Give each of the stages the time buffer they will use.
    fetch.setTimeBuffer(&timeBuffer);
    decode.setTimeBuffer(&timeBuffer);
    rename.setTimeBuffer(&timeBuffer);
    iew.setTimeBuffer(&timeBuffer);
    commit.setTimeBuffer(&timeBuffer);

    // Also setup each of the stages' queues.
    fetch.setFetchQueue(&fetchQueue);
    decode.setFetchQueue(&fetchQueue);
    commit.setFetchQueue(&fetchQueue);
    decode.setDecodeQueue(&decodeQueue);
    rename.setDecodeQueue(&decodeQueue);
    rename.setRenameQueue(&renameQueue);
    iew.setRenameQueue(&renameQueue);
    iew.setIEWQueue(&iewQueue);
    commit.setIEWQueue(&iewQueue);
    commit.setRenameQueue(&renameQueue);

    commit.setIEWStage(&iew);
    rename.setIEWStage(&iew);
    rename.setCommitStage(&commit);

    ThreadID active_threads;
    if (FullSystem) {
        active_threads = 1;
    } else {
        active_threads = params->workload.size();

        if (active_threads > Impl::MaxThreads) {
            panic("Workload Size too large. Increase the 'MaxThreads' "
                  "constant in your O3CPU impl. file (e.g. o3/alpha/impl.hh) "
                  "or edit your workload size.");
        }
    }

    //Make Sure That this a Valid Architeture
    assert(params->numPhysIntRegs   >= numThreads * TheISA::NumIntRegs);
    assert(params->numPhysFloatRegs >= numThreads * TheISA::NumFloatRegs);

    rename.setScoreboard(&scoreboard);
    iew.setScoreboard(&scoreboard);

    // Setup the rename map for whichever stages need it.
    PhysRegIndex lreg_idx = 0;
    PhysRegIndex freg_idx = params->numPhysIntRegs; //Index to 1 after int regs

    for (ThreadID tid = 0; tid < numThreads; tid++) {
        bool bindRegs = (tid <= active_threads - 1);

        commitRenameMap[tid].init(TheISA::NumIntRegs,
                                  params->numPhysIntRegs,
                                  lreg_idx,            //Index for Logical. Regs

                                  TheISA::NumFloatRegs,
                                  params->numPhysFloatRegs,
                                  freg_idx,            //Index for Float Regs

                                  TheISA::NumMiscRegs,

                                  TheISA::ZeroReg,
                                  TheISA::ZeroReg,

                                  tid,
                                  false);

        renameMap[tid].init(TheISA::NumIntRegs,
                            params->numPhysIntRegs,
                            lreg_idx,                  //Index for Logical. Regs

                            TheISA::NumFloatRegs,
                            params->numPhysFloatRegs,
                            freg_idx,                  //Index for Float Regs

                            TheISA::NumMiscRegs,

                            TheISA::ZeroReg,
                            TheISA::ZeroReg,

                            tid,
                            bindRegs);

        activateThreadEvent[tid].init(tid, this);
        deallocateContextEvent[tid].init(tid, this);
    }

    rename.setRenameMap(renameMap);
    commit.setRenameMap(commitRenameMap);

    // Give renameMap & rename stage access to the freeList;
    for (ThreadID tid = 0; tid < numThreads; tid++)
        renameMap[tid].setFreeList(&freeList);
    rename.setFreeList(&freeList);

    // Setup the ROB for whichever stages need it.
    commit.setROB(&rob);

    lastRunningCycle = curTick();

    lastActivatedCycle = -1;
#if 0
    // Give renameMap & rename stage access to the freeList;
    for (ThreadID tid = 0; tid < numThreads; tid++)
        globalSeqNum[tid] = 1;
#endif

    contextSwitch = false;
    DPRINTF(O3CPU, "Creating O3CPU object.\n");

    // Setup any thread state.
    this->thread.resize(this->numThreads);

    for (ThreadID tid = 0; tid < this->numThreads; ++tid) {
        if (FullSystem) {
            // SMT is not supported in FS mode yet.
            assert(this->numThreads == 1);
            this->thread[tid] = new Thread(this, 0, NULL);
        } else {
            if (tid < params->workload.size()) {
                DPRINTF(O3CPU, "Workload[%i] process is %#x",
                        tid, this->thread[tid]);
                this->thread[tid] = new typename FullO3CPU<Impl>::Thread(
                        (typename Impl::O3CPU *)(this),
                        tid, params->workload[tid]);

                //usedTids[tid] = true;
                //threadMap[tid] = tid;
            } else {
                //Allocate Empty thread so M5 can use later
                //when scheduling threads to CPU
                Process* dummy_proc = NULL;

                this->thread[tid] = new typename FullO3CPU<Impl>::Thread(
                        (typename Impl::O3CPU *)(this),
                        tid, dummy_proc);
                //usedTids[tid] = false;
            }
        }

        ThreadContext *tc;

        // Setup the TC that will serve as the interface to the threads/CPU.
        O3ThreadContext<Impl> *o3_tc = new O3ThreadContext<Impl>;

        tc = o3_tc;

        // If we're using a checker, then the TC should be the
        // CheckerThreadContext.
#if USE_CHECKER
        if (params->checker) {
            tc = new CheckerThreadContext<O3ThreadContext<Impl> >(
                o3_tc, this->checker);
        }
#endif

        o3_tc->cpu = (typename Impl::O3CPU *)(this);
        assert(o3_tc->cpu);
        o3_tc->thread = this->thread[tid];

        if (FullSystem) {
            // Setup quiesce event.
            this->thread[tid]->quiesceEvent = new EndQuiesceEvent(tc);
        }
        // Give the thread the TC.
        this->thread[tid]->tc = tc;

        // Add the TC to the CPU's list of TC's.
        this->threadContexts.push_back(tc);
    }

    for (ThreadID tid = 0; tid < this->numThreads; tid++)
        this->thread[tid]->setFuncExeInst(0);

    lockAddr = 0;
    lockFlag = false;
}

template <class Impl>
FullO3CPU<Impl>::~FullO3CPU()
{
}

template <class Impl>
void
FullO3CPU<Impl>::regStats()
{
    BaseO3CPU::regStats();

    // Register any of the O3CPU's stats here.
    timesIdled
        .name(name() + ".timesIdled")
        .desc("Number of times that the entire CPU went into an idle state and"
              " unscheduled itself")
        .prereq(timesIdled);

    idleCycles
        .name(name() + ".idleCycles")
        .desc("Total number of cycles that the CPU has spent unscheduled due "
              "to idling")
        .prereq(idleCycles);

    quiesceCycles
        .name(name() + ".quiesceCycles")
        .desc("Total number of cycles that CPU has spent quiesced or waiting "
              "for an interrupt")
        .prereq(quiesceCycles);

    // Number of Instructions simulated
    // --------------------------------
    // Should probably be in Base CPU but need templated
    // MaxThreads so put in here instead
    committedInsts
        .init(numThreads)
        .name(name() + ".committedInsts")
        .desc("Number of Instructions Simulated");

    totalCommittedInsts
        .name(name() + ".committedInsts_total")
        .desc("Number of Instructions Simulated");

    cpi
        .name(name() + ".cpi")
        .desc("CPI: Cycles Per Instruction")
        .precision(6);
    cpi = numCycles / committedInsts;

    totalCpi
        .name(name() + ".cpi_total")
        .desc("CPI: Total CPI of All Threads")
        .precision(6);
    totalCpi = numCycles / totalCommittedInsts;

    ipc
        .name(name() + ".ipc")
        .desc("IPC: Instructions Per Cycle")
        .precision(6);
    ipc =  committedInsts / numCycles;

    totalIpc
        .name(name() + ".ipc_total")
        .desc("IPC: Total IPC of All Threads")
        .precision(6);
    totalIpc =  totalCommittedInsts / numCycles;

    this->fetch.regStats();
    this->decode.regStats();
    this->rename.regStats();
    this->iew.regStats();
    this->commit.regStats();
    this->rob.regStats();

    intRegfileReads
        .name(name() + ".int_regfile_reads")
        .desc("number of integer regfile reads")
        .prereq(intRegfileReads);

    intRegfileWrites
        .name(name() + ".int_regfile_writes")
        .desc("number of integer regfile writes")
        .prereq(intRegfileWrites);

    fpRegfileReads
        .name(name() + ".fp_regfile_reads")
        .desc("number of floating regfile reads")
        .prereq(fpRegfileReads);

    fpRegfileWrites
        .name(name() + ".fp_regfile_writes")
        .desc("number of floating regfile writes")
        .prereq(fpRegfileWrites);

    miscRegfileReads
        .name(name() + ".misc_regfile_reads")
        .desc("number of misc regfile reads")
        .prereq(miscRegfileReads);

    miscRegfileWrites
        .name(name() + ".misc_regfile_writes")
        .desc("number of misc regfile writes")
        .prereq(miscRegfileWrites);
}

template <class Impl>
Port *
FullO3CPU<Impl>::getPort(const std::string &if_name, int idx)
{
    if (if_name == "dcache_port")
        return &dcachePort;
    else if (if_name == "icache_port")
        return &icachePort;
    else
        panic("No Such Port\n");
}

template <class Impl>
void
FullO3CPU<Impl>::tick()
{
    DPRINTF(O3CPU, "\n\nFullO3CPU: Ticking main, FullO3CPU.\n");

    ++numCycles;

//    activity = false;

    //Tick each of the stages
    fetch.tick();

    decode.tick();

    rename.tick();

    iew.tick();

    commit.tick();

    if (!FullSystem)
        doContextSwitch();

    // Now advance the time buffers
    timeBuffer.advance();

    fetchQueue.advance();
    decodeQueue.advance();
    renameQueue.advance();
    iewQueue.advance();

    activityRec.advance();

    if (removeInstsThisCycle) {
        cleanUpRemovedInsts();
    }

    if (!tickEvent.scheduled()) {
        if (_status == SwitchedOut ||
            getState() == SimObject::Drained) {
            DPRINTF(O3CPU, "Switched out!\n");
            // increment stat
            lastRunningCycle = curTick();
        } else if (!activityRec.active() || _status == Idle) {
            DPRINTF(O3CPU, "Idle!\n");
            lastRunningCycle = curTick();
            timesIdled++;
        } else {
            schedule(tickEvent, nextCycle(curTick() + ticks(1)));
            DPRINTF(O3CPU, "Scheduling next tick!\n");
        }
    }

    if (!FullSystem)
        updateThreadPriority();
}

template <class Impl>
void
FullO3CPU<Impl>::init()
{
    BaseCPU::init();

    // Set inSyscall so that the CPU doesn't squash when initially
    // setting up registers.
    for (ThreadID tid = 0; tid < numThreads; ++tid)
        thread[tid]->inSyscall = true;

<<<<<<< HEAD
    if (FullSystem) {
        for (ThreadID tid = 0; tid < numThreads; tid++) {
            ThreadContext *src_tc = threadContexts[tid];
            TheISA::initCPU(src_tc, src_tc->contextId());
        }
=======
    // this CPU could still be unconnected if we are restoring from a
    // checkpoint and this CPU is to be switched in, thus we can only
    // do this here if the instruction port is actually connected, if
    // not we have to do it as part of takeOverFrom
    if (icachePort.isConnected())
        fetch.setIcache();

#if FULL_SYSTEM
    for (ThreadID tid = 0; tid < numThreads; tid++) {
        ThreadContext *src_tc = threadContexts[tid];
        TheISA::initCPU(src_tc, src_tc->contextId());
        // Initialise the ThreadContext's memory proxies
        thread[tid]->initMemProxies(thread[tid]->getTC());
>>>>>>> 4acca8a0
    }

    // Clear inSyscall.
    for (int tid = 0; tid < numThreads; ++tid)
        thread[tid]->inSyscall = false;

    // Initialize stages.
    fetch.initStage();
    iew.initStage();
    rename.initStage();
    commit.initStage();

    commit.setThreads(thread);
}

template <class Impl>
void
FullO3CPU<Impl>::activateThread(ThreadID tid)
{
    list<ThreadID>::iterator isActive =
        std::find(activeThreads.begin(), activeThreads.end(), tid);

    DPRINTF(O3CPU, "[tid:%i]: Calling activate thread.\n", tid);

    if (isActive == activeThreads.end()) {
        DPRINTF(O3CPU, "[tid:%i]: Adding to active threads list\n",
                tid);

        activeThreads.push_back(tid);
    }
}

template <class Impl>
void
FullO3CPU<Impl>::deactivateThread(ThreadID tid)
{
    //Remove From Active List, if Active
    list<ThreadID>::iterator thread_it =
        std::find(activeThreads.begin(), activeThreads.end(), tid);

    DPRINTF(O3CPU, "[tid:%i]: Calling deactivate thread.\n", tid);

    if (thread_it != activeThreads.end()) {
        DPRINTF(O3CPU,"[tid:%i]: Removing from active threads list\n",
                tid);
        activeThreads.erase(thread_it);
    }
}

template <class Impl>
Counter
FullO3CPU<Impl>::totalInstructions() const
{
    Counter total(0);

    ThreadID size = thread.size();
    for (ThreadID i = 0; i < size; i++)
        total += thread[i]->numInst;

    return total;
}

template <class Impl>
void
FullO3CPU<Impl>::activateContext(ThreadID tid, int delay)
{
    // Needs to set each stage to running as well.
    if (delay){
        DPRINTF(O3CPU, "[tid:%i]: Scheduling thread context to activate "
                "on cycle %d\n", tid, curTick() + ticks(delay));
        scheduleActivateThreadEvent(tid, delay);
    } else {
        activateThread(tid);
    }

    if (lastActivatedCycle < curTick()) {
        scheduleTickEvent(delay);

        // Be sure to signal that there's some activity so the CPU doesn't
        // deschedule itself.
        activityRec.activity();
        fetch.wakeFromQuiesce();

        quiesceCycles += tickToCycles((curTick() - 1) - lastRunningCycle);

        lastActivatedCycle = curTick();

        _status = Running;
    }
}

template <class Impl>
bool
FullO3CPU<Impl>::deallocateContext(ThreadID tid, bool remove, int delay)
{
    // Schedule removal of thread data from CPU
    if (delay){
        DPRINTF(O3CPU, "[tid:%i]: Scheduling thread context to deallocate "
                "on cycle %d\n", tid, curTick() + ticks(delay));
        scheduleDeallocateContextEvent(tid, remove, delay);
        return false;
    } else {
        deactivateThread(tid);
        if (remove)
            removeThread(tid);
        return true;
    }
}

template <class Impl>
void
FullO3CPU<Impl>::suspendContext(ThreadID tid)
{
    DPRINTF(O3CPU,"[tid: %i]: Suspending Thread Context.\n", tid);
    bool deallocated = deallocateContext(tid, false, 1);
    // If this was the last thread then unschedule the tick event.
    if ((activeThreads.size() == 1 && !deallocated) ||
        activeThreads.size() == 0)
        unscheduleTickEvent();

    DPRINTF(Quiesce, "Suspending Context\n");
    lastRunningCycle = curTick();
    _status = Idle;
}

template <class Impl>
void
FullO3CPU<Impl>::haltContext(ThreadID tid)
{
    //For now, this is the same as deallocate
    DPRINTF(O3CPU,"[tid:%i]: Halt Context called. Deallocating", tid);
    deallocateContext(tid, true, 1);
}

template <class Impl>
void
FullO3CPU<Impl>::insertThread(ThreadID tid)
{
    DPRINTF(O3CPU,"[tid:%i] Initializing thread into CPU");
    // Will change now that the PC and thread state is internal to the CPU
    // and not in the ThreadContext.
    ThreadContext *src_tc;
    if (FullSystem)
        src_tc = system->threadContexts[tid];
    else
        src_tc = tcBase(tid);

    //Bind Int Regs to Rename Map
    for (int ireg = 0; ireg < TheISA::NumIntRegs; ireg++) {
        PhysRegIndex phys_reg = freeList.getIntReg();

        renameMap[tid].setEntry(ireg,phys_reg);
        scoreboard.setReg(phys_reg);
    }

    //Bind Float Regs to Rename Map
    for (int freg = 0; freg < TheISA::NumFloatRegs; freg++) {
        PhysRegIndex phys_reg = freeList.getFloatReg();

        renameMap[tid].setEntry(freg,phys_reg);
        scoreboard.setReg(phys_reg);
    }

    //Copy Thread Data Into RegFile
    //this->copyFromTC(tid);

    //Set PC/NPC/NNPC
    pcState(src_tc->pcState(), tid);

    src_tc->setStatus(ThreadContext::Active);

    activateContext(tid,1);

    //Reset ROB/IQ/LSQ Entries
    commit.rob->resetEntries();
    iew.resetEntries();
}

template <class Impl>
void
FullO3CPU<Impl>::removeThread(ThreadID tid)
{
    DPRINTF(O3CPU,"[tid:%i] Removing thread context from CPU.\n", tid);

    // Copy Thread Data From RegFile
    // If thread is suspended, it might be re-allocated
    // this->copyToTC(tid);


    // @todo: 2-27-2008: Fix how we free up rename mappings
    // here to alleviate the case for double-freeing registers
    // in SMT workloads.

    // Unbind Int Regs from Rename Map
    for (int ireg = 0; ireg < TheISA::NumIntRegs; ireg++) {
        PhysRegIndex phys_reg = renameMap[tid].lookup(ireg);

        scoreboard.unsetReg(phys_reg);
        freeList.addReg(phys_reg);
    }

    // Unbind Float Regs from Rename Map
    for (int freg = TheISA::NumIntRegs; freg < TheISA::NumFloatRegs; freg++) {
        PhysRegIndex phys_reg = renameMap[tid].lookup(freg);

        scoreboard.unsetReg(phys_reg);
        freeList.addReg(phys_reg);
    }

    // Squash Throughout Pipeline
    DynInstPtr inst = commit.rob->readHeadInst(tid);
    InstSeqNum squash_seq_num = inst->seqNum;
    fetch.squash(0, squash_seq_num, inst, tid);
    decode.squash(tid);
    rename.squash(squash_seq_num, tid);
    iew.squash(tid);
    iew.ldstQueue.squash(squash_seq_num, tid);
    commit.rob->squash(squash_seq_num, tid);


    assert(iew.instQueue.getCount(tid) == 0);
    assert(iew.ldstQueue.getCount(tid) == 0);

    // Reset ROB/IQ/LSQ Entries

    // Commented out for now.  This should be possible to do by
    // telling all the pipeline stages to drain first, and then
    // checking until the drain completes.  Once the pipeline is
    // drained, call resetEntries(). - 10-09-06 ktlim
/*
    if (activeThreads.size() >= 1) {
        commit.rob->resetEntries();
        iew.resetEntries();
    }
*/
}


template <class Impl>
void
FullO3CPU<Impl>::activateWhenReady(ThreadID tid)
{
    DPRINTF(O3CPU,"[tid:%i]: Checking if resources are available for incoming"
            "(e.g. PhysRegs/ROB/IQ/LSQ) \n",
            tid);

    bool ready = true;

    if (freeList.numFreeIntRegs() >= TheISA::NumIntRegs) {
        DPRINTF(O3CPU,"[tid:%i] Suspending thread due to not enough "
                "Phys. Int. Regs.\n",
                tid);
        ready = false;
    } else if (freeList.numFreeFloatRegs() >= TheISA::NumFloatRegs) {
        DPRINTF(O3CPU,"[tid:%i] Suspending thread due to not enough "
                "Phys. Float. Regs.\n",
                tid);
        ready = false;
    } else if (commit.rob->numFreeEntries() >=
               commit.rob->entryAmount(activeThreads.size() + 1)) {
        DPRINTF(O3CPU,"[tid:%i] Suspending thread due to not enough "
                "ROB entries.\n",
                tid);
        ready = false;
    } else if (iew.instQueue.numFreeEntries() >=
               iew.instQueue.entryAmount(activeThreads.size() + 1)) {
        DPRINTF(O3CPU,"[tid:%i] Suspending thread due to not enough "
                "IQ entries.\n",
                tid);
        ready = false;
    } else if (iew.ldstQueue.numFreeEntries() >=
               iew.ldstQueue.entryAmount(activeThreads.size() + 1)) {
        DPRINTF(O3CPU,"[tid:%i] Suspending thread due to not enough "
                "LSQ entries.\n",
                tid);
        ready = false;
    }

    if (ready) {
        insertThread(tid);

        contextSwitch = false;

        cpuWaitList.remove(tid);
    } else {
        suspendContext(tid);

        //blocks fetch
        contextSwitch = true;

        //@todo: dont always add to waitlist
        //do waitlist
        cpuWaitList.push_back(tid);
    }
}

template <class Impl>
Fault
FullO3CPU<Impl>::hwrei(ThreadID tid)
{
#if THE_ISA == ALPHA_ISA
    // Need to clear the lock flag upon returning from an interrupt.
    this->setMiscRegNoEffect(AlphaISA::MISCREG_LOCKFLAG, false, tid);

    this->thread[tid]->kernelStats->hwrei();

    // FIXME: XXX check for interrupts? XXX
#endif
    return NoFault;
}

template <class Impl>
bool
FullO3CPU<Impl>::simPalCheck(int palFunc, ThreadID tid)
{
#if THE_ISA == ALPHA_ISA
    if (this->thread[tid]->kernelStats)
        this->thread[tid]->kernelStats->callpal(palFunc,
                                                this->threadContexts[tid]);

    switch (palFunc) {
      case PAL::halt:
        halt();
        if (--System::numSystemsRunning == 0)
            exitSimLoop("all cpus halted");
        break;

      case PAL::bpt:
      case PAL::bugchk:
        if (this->system->breakpoint())
            return false;
        break;
    }
#endif
    return true;
}

template <class Impl>
Fault
FullO3CPU<Impl>::getInterrupts()
{
    // Check if there are any outstanding interrupts
    return this->interrupts->getInterrupt(this->threadContexts[0]);
}

template <class Impl>
void
FullO3CPU<Impl>::processInterrupts(Fault interrupt)
{
    // Check for interrupts here.  For now can copy the code that
    // exists within isa_fullsys_traits.hh.  Also assume that thread 0
    // is the one that handles the interrupts.
    // @todo: Possibly consolidate the interrupt checking code.
    // @todo: Allow other threads to handle interrupts.

    assert(interrupt != NoFault);
    this->interrupts->updateIntrInfo(this->threadContexts[0]);

    DPRINTF(O3CPU, "Interrupt %s being handled\n", interrupt->name());
    this->trap(interrupt, 0, NULL);
}

<<<<<<< HEAD
template <class Impl>
void
FullO3CPU<Impl>::updateMemPorts()
{
    // Update all ThreadContext's memory ports (Functional/Virtual
    // Ports)
    ThreadID size = thread.size();
    for (ThreadID i = 0; i < size; ++i)
        thread[i]->connectMemPorts(thread[i]->getTC());
}
=======
#endif
>>>>>>> 4acca8a0

template <class Impl>
void
FullO3CPU<Impl>::trap(Fault fault, ThreadID tid, StaticInstPtr inst)
{
    // Pass the thread's TC into the invoke method.
    fault->invoke(this->threadContexts[tid], inst);
}

template <class Impl>
void
FullO3CPU<Impl>::syscall(int64_t callnum, ThreadID tid)
{
    DPRINTF(O3CPU, "[tid:%i] Executing syscall().\n\n", tid);

    DPRINTF(Activity,"Activity: syscall() called.\n");

    // Temporarily increase this by one to account for the syscall
    // instruction.
    ++(this->thread[tid]->funcExeInst);

    // Execute the actual syscall.
    this->thread[tid]->syscall(callnum);

    // Decrease funcExeInst by one as the normal commit will handle
    // incrementing it.
    --(this->thread[tid]->funcExeInst);
}

template <class Impl>
void
FullO3CPU<Impl>::serialize(std::ostream &os)
{
    SimObject::State so_state = SimObject::getState();
    SERIALIZE_ENUM(so_state);
    BaseCPU::serialize(os);
    nameOut(os, csprintf("%s.tickEvent", name()));
    tickEvent.serialize(os);

    // Use SimpleThread's ability to checkpoint to make it easier to
    // write out the registers.  Also make this static so it doesn't
    // get instantiated multiple times (causes a panic in statistics).
    static SimpleThread temp;

    ThreadID size = thread.size();
    for (ThreadID i = 0; i < size; i++) {
        nameOut(os, csprintf("%s.xc.%i", name(), i));
        temp.copyTC(thread[i]->getTC());
        temp.serialize(os);
    }
}

template <class Impl>
void
FullO3CPU<Impl>::unserialize(Checkpoint *cp, const std::string &section)
{
    SimObject::State so_state;
    UNSERIALIZE_ENUM(so_state);
    BaseCPU::unserialize(cp, section);
    tickEvent.unserialize(cp, csprintf("%s.tickEvent", section));

    // Use SimpleThread's ability to checkpoint to make it easier to
    // read in the registers.  Also make this static so it doesn't
    // get instantiated multiple times (causes a panic in statistics).
    static SimpleThread temp;

    ThreadID size = thread.size();
    for (ThreadID i = 0; i < size; i++) {
        temp.copyTC(thread[i]->getTC());
        temp.unserialize(cp, csprintf("%s.xc.%i", section, i));
        thread[i]->getTC()->copyArchRegs(temp.getTC());
    }
}

template <class Impl>
unsigned int
FullO3CPU<Impl>::drain(Event *drain_event)
{
    DPRINTF(O3CPU, "Switching out\n");

    // If the CPU isn't doing anything, then return immediately.
    if (_status == Idle || _status == SwitchedOut) {
        return 0;
    }

    drainCount = 0;
    fetch.drain();
    decode.drain();
    rename.drain();
    iew.drain();
    commit.drain();

    // Wake the CPU and record activity so everything can drain out if
    // the CPU was not able to immediately drain.
    if (getState() != SimObject::Drained) {
        // A bit of a hack...set the drainEvent after all the drain()
        // calls have been made, that way if all of the stages drain
        // immediately, the signalDrained() function knows not to call
        // process on the drain event.
        drainEvent = drain_event;

        wakeCPU();
        activityRec.activity();

        return 1;
    } else {
        return 0;
    }
}

template <class Impl>
void
FullO3CPU<Impl>::resume()
{
    fetch.resume();
    decode.resume();
    rename.resume();
    iew.resume();
    commit.resume();

    changeState(SimObject::Running);

    if (_status == SwitchedOut || _status == Idle)
        return;

    assert(system->getMemoryMode() == Enums::timing);

    if (!tickEvent.scheduled())
        schedule(tickEvent, nextCycle());
    _status = Running;
}

template <class Impl>
void
FullO3CPU<Impl>::signalDrained()
{
    if (++drainCount == NumStages) {
        if (tickEvent.scheduled())
            tickEvent.squash();

        changeState(SimObject::Drained);

        BaseCPU::switchOut();

        if (drainEvent) {
            drainEvent->process();
            drainEvent = NULL;
        }
    }
    assert(drainCount <= 5);
}

template <class Impl>
void
FullO3CPU<Impl>::switchOut()
{
    fetch.switchOut();
    rename.switchOut();
    iew.switchOut();
    commit.switchOut();
    instList.clear();
    while (!removeList.empty()) {
        removeList.pop();
    }

    _status = SwitchedOut;
#if USE_CHECKER
    if (checker)
        checker->switchOut();
#endif
    if (tickEvent.scheduled())
        tickEvent.squash();
}

template <class Impl>
void
FullO3CPU<Impl>::takeOverFrom(BaseCPU *oldCPU)
{
    // Flush out any old data from the time buffers.
    for (int i = 0; i < timeBuffer.getSize(); ++i) {
        timeBuffer.advance();
        fetchQueue.advance();
        decodeQueue.advance();
        renameQueue.advance();
        iewQueue.advance();
    }

    activityRec.reset();

    BaseCPU::takeOverFrom(oldCPU, &icachePort, &dcachePort);

    fetch.takeOverFrom();
    decode.takeOverFrom();
    rename.takeOverFrom();
    iew.takeOverFrom();
    commit.takeOverFrom();

    assert(!tickEvent.scheduled() || tickEvent.squashed());

    // @todo: Figure out how to properly select the tid to put onto
    // the active threads list.
    ThreadID tid = 0;

    list<ThreadID>::iterator isActive =
        std::find(activeThreads.begin(), activeThreads.end(), tid);

    if (isActive == activeThreads.end()) {
        //May Need to Re-code this if the delay variable is the delay
        //needed for thread to activate
        DPRINTF(O3CPU, "Adding Thread %i to active threads list\n",
                tid);

        activeThreads.push_back(tid);
    }

    // Set all statuses to active, schedule the CPU's tick event.
    // @todo: Fix up statuses so this is handled properly
    ThreadID size = threadContexts.size();
    for (ThreadID i = 0; i < size; ++i) {
        ThreadContext *tc = threadContexts[i];
        if (tc->status() == ThreadContext::Active && _status != Running) {
            _status = Running;
            reschedule(tickEvent, nextCycle(), true);
        }
    }
    if (!tickEvent.scheduled())
        schedule(tickEvent, nextCycle());

    lastRunningCycle = curTick();
}

template <class Impl>
TheISA::MiscReg
FullO3CPU<Impl>::readMiscRegNoEffect(int misc_reg, ThreadID tid)
{
    return this->isa[tid].readMiscRegNoEffect(misc_reg);
}

template <class Impl>
TheISA::MiscReg
FullO3CPU<Impl>::readMiscReg(int misc_reg, ThreadID tid)
{
    miscRegfileReads++;
    return this->isa[tid].readMiscReg(misc_reg, tcBase(tid));
}

template <class Impl>
void
FullO3CPU<Impl>::setMiscRegNoEffect(int misc_reg,
        const TheISA::MiscReg &val, ThreadID tid)
{
    this->isa[tid].setMiscRegNoEffect(misc_reg, val);
}

template <class Impl>
void
FullO3CPU<Impl>::setMiscReg(int misc_reg,
        const TheISA::MiscReg &val, ThreadID tid)
{
    miscRegfileWrites++;
    this->isa[tid].setMiscReg(misc_reg, val, tcBase(tid));
}

template <class Impl>
uint64_t
FullO3CPU<Impl>::readIntReg(int reg_idx)
{
    intRegfileReads++;
    return regFile.readIntReg(reg_idx);
}

template <class Impl>
FloatReg
FullO3CPU<Impl>::readFloatReg(int reg_idx)
{
    fpRegfileReads++;
    return regFile.readFloatReg(reg_idx);
}

template <class Impl>
FloatRegBits
FullO3CPU<Impl>::readFloatRegBits(int reg_idx)
{
    fpRegfileReads++;
    return regFile.readFloatRegBits(reg_idx);
}

template <class Impl>
void
FullO3CPU<Impl>::setIntReg(int reg_idx, uint64_t val)
{
    intRegfileWrites++;
    regFile.setIntReg(reg_idx, val);
}

template <class Impl>
void
FullO3CPU<Impl>::setFloatReg(int reg_idx, FloatReg val)
{
    fpRegfileWrites++;
    regFile.setFloatReg(reg_idx, val);
}

template <class Impl>
void
FullO3CPU<Impl>::setFloatRegBits(int reg_idx, FloatRegBits val)
{
    fpRegfileWrites++;
    regFile.setFloatRegBits(reg_idx, val);
}

template <class Impl>
uint64_t
FullO3CPU<Impl>::readArchIntReg(int reg_idx, ThreadID tid)
{
    intRegfileReads++;
    PhysRegIndex phys_reg = commitRenameMap[tid].lookup(reg_idx);

    return regFile.readIntReg(phys_reg);
}

template <class Impl>
float
FullO3CPU<Impl>::readArchFloatReg(int reg_idx, ThreadID tid)
{
    fpRegfileReads++;
    int idx = reg_idx + TheISA::NumIntRegs;
    PhysRegIndex phys_reg = commitRenameMap[tid].lookup(idx);

    return regFile.readFloatReg(phys_reg);
}

template <class Impl>
uint64_t
FullO3CPU<Impl>::readArchFloatRegInt(int reg_idx, ThreadID tid)
{
    fpRegfileReads++;
    int idx = reg_idx + TheISA::NumIntRegs;
    PhysRegIndex phys_reg = commitRenameMap[tid].lookup(idx);

    return regFile.readFloatRegBits(phys_reg);
}

template <class Impl>
void
FullO3CPU<Impl>::setArchIntReg(int reg_idx, uint64_t val, ThreadID tid)
{
    intRegfileWrites++;
    PhysRegIndex phys_reg = commitRenameMap[tid].lookup(reg_idx);

    regFile.setIntReg(phys_reg, val);
}

template <class Impl>
void
FullO3CPU<Impl>::setArchFloatReg(int reg_idx, float val, ThreadID tid)
{
    fpRegfileWrites++;
    int idx = reg_idx + TheISA::NumIntRegs;
    PhysRegIndex phys_reg = commitRenameMap[tid].lookup(idx);

    regFile.setFloatReg(phys_reg, val);
}

template <class Impl>
void
FullO3CPU<Impl>::setArchFloatRegInt(int reg_idx, uint64_t val, ThreadID tid)
{
    fpRegfileWrites++;
    int idx = reg_idx + TheISA::NumIntRegs;
    PhysRegIndex phys_reg = commitRenameMap[tid].lookup(idx);

    regFile.setFloatRegBits(phys_reg, val);
}

template <class Impl>
TheISA::PCState
FullO3CPU<Impl>::pcState(ThreadID tid)
{
    return commit.pcState(tid);
}

template <class Impl>
void
FullO3CPU<Impl>::pcState(const TheISA::PCState &val, ThreadID tid)
{
    commit.pcState(val, tid);
}

template <class Impl>
Addr
FullO3CPU<Impl>::instAddr(ThreadID tid)
{
    return commit.instAddr(tid);
}

template <class Impl>
Addr
FullO3CPU<Impl>::nextInstAddr(ThreadID tid)
{
    return commit.nextInstAddr(tid);
}

template <class Impl>
MicroPC
FullO3CPU<Impl>::microPC(ThreadID tid)
{
    return commit.microPC(tid);
}

template <class Impl>
void
FullO3CPU<Impl>::squashFromTC(ThreadID tid)
{
    this->thread[tid]->inSyscall = true;
    this->commit.generateTCEvent(tid);
}

template <class Impl>
typename FullO3CPU<Impl>::ListIt
FullO3CPU<Impl>::addInst(DynInstPtr &inst)
{
    instList.push_back(inst);

    return --(instList.end());
}

template <class Impl>
void
FullO3CPU<Impl>::instDone(ThreadID tid)
{
    // Keep an instruction count.
    thread[tid]->numInst++;
    thread[tid]->numInsts++;
    committedInsts[tid]++;
    totalCommittedInsts++;
    system->totalNumInsts++;
    // Check for instruction-count-based events.
    comInstEventQueue[tid]->serviceEvents(thread[tid]->numInst);
    system->instEventQueue.serviceEvents(system->totalNumInsts);
}

template <class Impl>
void
FullO3CPU<Impl>::removeFrontInst(DynInstPtr &inst)
{
    DPRINTF(O3CPU, "Removing committed instruction [tid:%i] PC %s "
            "[sn:%lli]\n",
            inst->threadNumber, inst->pcState(), inst->seqNum);

    removeInstsThisCycle = true;

    // Remove the front instruction.
    removeList.push(inst->getInstListIt());
}

template <class Impl>
void
FullO3CPU<Impl>::removeInstsNotInROB(ThreadID tid)
{
    DPRINTF(O3CPU, "Thread %i: Deleting instructions from instruction"
            " list.\n", tid);

    ListIt end_it;

    bool rob_empty = false;

    if (instList.empty()) {
        return;
    } else if (rob.isEmpty(/*tid*/)) {
        DPRINTF(O3CPU, "ROB is empty, squashing all insts.\n");
        end_it = instList.begin();
        rob_empty = true;
    } else {
        end_it = (rob.readTailInst(tid))->getInstListIt();
        DPRINTF(O3CPU, "ROB is not empty, squashing insts not in ROB.\n");
    }

    removeInstsThisCycle = true;

    ListIt inst_it = instList.end();

    inst_it--;

    // Walk through the instruction list, removing any instructions
    // that were inserted after the given instruction iterator, end_it.
    while (inst_it != end_it) {
        assert(!instList.empty());

        squashInstIt(inst_it, tid);

        inst_it--;
    }

    // If the ROB was empty, then we actually need to remove the first
    // instruction as well.
    if (rob_empty) {
        squashInstIt(inst_it, tid);
    }
}

template <class Impl>
void
FullO3CPU<Impl>::removeInstsUntil(const InstSeqNum &seq_num, ThreadID tid)
{
    assert(!instList.empty());

    removeInstsThisCycle = true;

    ListIt inst_iter = instList.end();

    inst_iter--;

    DPRINTF(O3CPU, "Deleting instructions from instruction "
            "list that are from [tid:%i] and above [sn:%lli] (end=%lli).\n",
            tid, seq_num, (*inst_iter)->seqNum);

    while ((*inst_iter)->seqNum > seq_num) {

        bool break_loop = (inst_iter == instList.begin());

        squashInstIt(inst_iter, tid);

        inst_iter--;

        if (break_loop)
            break;
    }
}

template <class Impl>
inline void
FullO3CPU<Impl>::squashInstIt(const ListIt &instIt, ThreadID tid)
{
    if ((*instIt)->threadNumber == tid) {
        DPRINTF(O3CPU, "Squashing instruction, "
                "[tid:%i] [sn:%lli] PC %s\n",
                (*instIt)->threadNumber,
                (*instIt)->seqNum,
                (*instIt)->pcState());

        // Mark it as squashed.
        (*instIt)->setSquashed();

        // @todo: Formulate a consistent method for deleting
        // instructions from the instruction list
        // Remove the instruction from the list.
        removeList.push(instIt);
    }
}

template <class Impl>
void
FullO3CPU<Impl>::cleanUpRemovedInsts()
{
    while (!removeList.empty()) {
        DPRINTF(O3CPU, "Removing instruction, "
                "[tid:%i] [sn:%lli] PC %s\n",
                (*removeList.front())->threadNumber,
                (*removeList.front())->seqNum,
                (*removeList.front())->pcState());

        instList.erase(removeList.front());

        removeList.pop();
    }

    removeInstsThisCycle = false;
}
/*
template <class Impl>
void
FullO3CPU<Impl>::removeAllInsts()
{
    instList.clear();
}
*/
template <class Impl>
void
FullO3CPU<Impl>::dumpInsts()
{
    int num = 0;

    ListIt inst_list_it = instList.begin();

    cprintf("Dumping Instruction List\n");

    while (inst_list_it != instList.end()) {
        cprintf("Instruction:%i\nPC:%#x\n[tid:%i]\n[sn:%lli]\nIssued:%i\n"
                "Squashed:%i\n\n",
                num, (*inst_list_it)->instAddr(), (*inst_list_it)->threadNumber,
                (*inst_list_it)->seqNum, (*inst_list_it)->isIssued(),
                (*inst_list_it)->isSquashed());
        inst_list_it++;
        ++num;
    }
}
/*
template <class Impl>
void
FullO3CPU<Impl>::wakeDependents(DynInstPtr &inst)
{
    iew.wakeDependents(inst);
}
*/
template <class Impl>
void
FullO3CPU<Impl>::wakeCPU()
{
    if (activityRec.active() || tickEvent.scheduled()) {
        DPRINTF(Activity, "CPU already running.\n");
        return;
    }

    DPRINTF(Activity, "Waking up CPU\n");

    idleCycles += tickToCycles((curTick() - 1) - lastRunningCycle);
    numCycles += tickToCycles((curTick() - 1) - lastRunningCycle);

    schedule(tickEvent, nextCycle());
}

template <class Impl>
void
FullO3CPU<Impl>::wakeup()
{
    if (this->thread[0]->status() != ThreadContext::Suspended)
        return;

    this->wakeCPU();

    DPRINTF(Quiesce, "Suspended Processor woken\n");
    this->threadContexts[0]->activate();
}

template <class Impl>
ThreadID
FullO3CPU<Impl>::getFreeTid()
{
    for (ThreadID tid = 0; tid < numThreads; tid++) {
        if (!tids[tid]) {
            tids[tid] = true;
            return tid;
        }
    }

    return InvalidThreadID;
}

template <class Impl>
void
FullO3CPU<Impl>::doContextSwitch()
{
    if (contextSwitch) {

        //ADD CODE TO DEACTIVE THREAD HERE (???)

        ThreadID size = cpuWaitList.size();
        for (ThreadID tid = 0; tid < size; tid++) {
            activateWhenReady(tid);
        }

        if (cpuWaitList.size() == 0)
            contextSwitch = true;
    }
}

template <class Impl>
void
FullO3CPU<Impl>::updateThreadPriority()
{
    if (activeThreads.size() > 1) {
        //DEFAULT TO ROUND ROBIN SCHEME
        //e.g. Move highest priority to end of thread list
        list<ThreadID>::iterator list_begin = activeThreads.begin();

        unsigned high_thread = *list_begin;

        activeThreads.erase(list_begin);

        activeThreads.push_back(high_thread);
    }
}

// Forward declaration of FullO3CPU.
template class FullO3CPU<O3CPUImpl>;<|MERGE_RESOLUTION|>--- conflicted
+++ resolved
@@ -266,11 +266,7 @@
     if (params->checker) {
         BaseCPU *temp_checker = params->checker;
         checker = dynamic_cast<Checker<DynInstPtr> *>(temp_checker);
-<<<<<<< HEAD
-=======
         checker->setIcachePort(&icachePort);
-#if FULL_SYSTEM
->>>>>>> 4acca8a0
         checker->setSystem(params->system);
     } else {
         checker = NULL;
@@ -656,13 +652,6 @@
     for (ThreadID tid = 0; tid < numThreads; ++tid)
         thread[tid]->inSyscall = true;
 
-<<<<<<< HEAD
-    if (FullSystem) {
-        for (ThreadID tid = 0; tid < numThreads; tid++) {
-            ThreadContext *src_tc = threadContexts[tid];
-            TheISA::initCPU(src_tc, src_tc->contextId());
-        }
-=======
     // this CPU could still be unconnected if we are restoring from a
     // checkpoint and this CPU is to be switched in, thus we can only
     // do this here if the instruction port is actually connected, if
@@ -670,13 +659,13 @@
     if (icachePort.isConnected())
         fetch.setIcache();
 
-#if FULL_SYSTEM
-    for (ThreadID tid = 0; tid < numThreads; tid++) {
-        ThreadContext *src_tc = threadContexts[tid];
-        TheISA::initCPU(src_tc, src_tc->contextId());
-        // Initialise the ThreadContext's memory proxies
-        thread[tid]->initMemProxies(thread[tid]->getTC());
->>>>>>> 4acca8a0
+    if (FullSystem) {
+        for (ThreadID tid = 0; tid < numThreads; tid++) {
+            ThreadContext *src_tc = threadContexts[tid];
+            TheISA::initCPU(src_tc, src_tc->contextId());
+            // Initialise the ThreadContext's memory proxies
+            thread[tid]->initMemProxies(thread[tid]->getTC());
+        }
     }
 
     // Clear inSyscall.
@@ -1039,21 +1028,6 @@
     this->trap(interrupt, 0, NULL);
 }
 
-<<<<<<< HEAD
-template <class Impl>
-void
-FullO3CPU<Impl>::updateMemPorts()
-{
-    // Update all ThreadContext's memory ports (Functional/Virtual
-    // Ports)
-    ThreadID size = thread.size();
-    for (ThreadID i = 0; i < size; ++i)
-        thread[i]->connectMemPorts(thread[i]->getTC());
-}
-=======
-#endif
->>>>>>> 4acca8a0
-
 template <class Impl>
 void
 FullO3CPU<Impl>::trap(Fault fault, ThreadID tid, StaticInstPtr inst)
